--- conflicted
+++ resolved
@@ -1,5 +1,4 @@
 import React from 'react';
-<<<<<<< HEAD
 import { Table, Tag } from 'antd';
 import { Link } from 'react-router-dom';
 import { Quote } from '../../../types/quote';
@@ -8,10 +7,10 @@
   loading?: boolean;
   emptyText?: string;
 }
-=======
 import { Card, Typography, Table, Tag } from 'antd';
 import { Quote } from '../../../types/quote';
->>>>>>> f0eb9f5c
+
+const { Title } = Typography;
 
 export const QuoteHistory: React.FC<Props> = ({ quotes = [], loading, emptyText }) => {
   const columns = [
@@ -47,7 +46,6 @@
     },
   ];
 
-<<<<<<< HEAD
   return (
     <Table
       columns={columns}
@@ -57,7 +55,7 @@
       pagination={false}
       locale={{ emptyText }}
     />
-=======
+  );
 export interface QuoteHistoryProps {
   quotes?: Quote[];
   loading?: boolean;
@@ -110,7 +108,6 @@
         locale={{ emptyText }}
       />
     </Card>
->>>>>>> f0eb9f5c
   );
 };
 
